--- conflicted
+++ resolved
@@ -96,23 +96,12 @@
               phishingclub \
               phishingclub.sig
 
-<<<<<<< HEAD
-      - name: Build and push production Docker image
-=======
       - name: Build and push release Docker image
->>>>>>> bb33d641
         uses: docker/build-push-action@v5
         with:
           context: .
           file: ./Dockerfile.release
           push: true
-<<<<<<< HEAD
-          tags: |
-            ghcr.io/${{ github.repository }}:${{ steps.get_version.outputs.VERSION }}
-            ghcr.io/${{ github.repository }}:latest
-          labels: |
-            org.opencontainers.image.title=PhishingClub
-=======
           platforms: linux/amd64
           tags: |
             ghcr.io/${{ github.repository }}:latest
@@ -120,7 +109,6 @@
           labels: |
             org.opencontainers.image.title=PhishingClub ${{ steps.get_version.outputs.VERSION }}
             org.opencontainers.image.description=PhishingClub production release image (linux/amd64). Built from tag ${{ steps.get_version.outputs.TAG }}.
->>>>>>> bb33d641
             org.opencontainers.image.url=${{ github.server_url }}/${{ github.repository }}
             org.opencontainers.image.source=${{ github.server_url }}/${{ github.repository }}
             org.opencontainers.image.version=${{ steps.get_version.outputs.VERSION }}
