--- conflicted
+++ resolved
@@ -920,21 +920,19 @@
 				}
 			}
 		}
-<<<<<<< HEAD
 		if domainConfig != nil && domainConfig.Response != nil {
 			for i := range domainConfig.Response {
 				// set default status to 200 if not specified
 				if domainConfig.Response[i].Status == 0 {
 					domainConfig.Response[i].Status = 200
 				}
-				// set default forward to false if not specified (forward is already false by default for bool)
-=======
+			}
+		}
 
 		// clean up rewrite rules based on engine type
 		if domainConfig.Rewrite != nil {
 			for i := range domainConfig.Rewrite {
 				m.cleanupRewriteRule(&domainConfig.Rewrite[i])
->>>>>>> 06340bea
 			}
 		}
 		config.Hosts[domain] = domainConfig
@@ -955,7 +953,6 @@
 		}
 	}
 
-<<<<<<< HEAD
 	// set defaults for global response rules
 	if config.Global != nil && config.Global.Response != nil {
 		for i := range config.Global.Response {
@@ -963,10 +960,8 @@
 			if config.Global.Response[i].Status == 0 {
 				config.Global.Response[i].Status = 200
 			}
-			// set default forward to false if not specified (forward is already false by default for bool)
-		}
-	}
-=======
+		}
+	}
 	// clean up global rewrite rules based on engine type
 	if config.Global != nil && config.Global.Rewrite != nil {
 		for i := range config.Global.Rewrite {
@@ -999,7 +994,6 @@
 		// dom engine always uses response_body, force it
 		rule.From = "response_body"
 	}
->>>>>>> 06340bea
 }
 
 // validateReplaceRules validates a slice of replace rules
